--- conflicted
+++ resolved
@@ -6,11 +6,8 @@
 ## Index
 
 ### Active Items
-<<<<<<< HEAD
 - [AT-PARALLEL-012-REGRESSION] Simple Cubic & Tilted Detector Correlation Regression — Priority: Critical, Status: in_progress
-=======
 - [META] Fix Plan Structure Refresh — Priority: High, Status: pending
->>>>>>> 42554ae6
 - [PERF-PYTORCH-004] Fuse Physics Kernels — Priority: High, Status: pending
 - [PERF-PYTORCH-005] CUDA Graph Capture & Buffer Reuse — Priority: Medium, Status: pending
 - [PERF-PYTORCH-006] Float32 / Mixed Precision Performance Mode — Priority: Medium, Status: pending
@@ -30,27 +27,9 @@
 ---
 ## Active Focus
 
-<<<<<<< HEAD
 ## [AT-PARALLEL-012-REGRESSION] Simple Cubic & Tilted Detector Correlation Regression
 - Spec/AT: AT-PARALLEL-012 Reference Pattern Correlation
 - Priority: Critical
-=======
-## [META] Fix Plan Structure Refresh
-- Spec/AT: Meta maintenance
-- Priority: High (reset to Medium immediately after each cleanup run)
-- Status: pending
-- Owner/Date: TBD
-- Reproduction:
-  * Step 1: Run a loop with `prompts/update_fix_plan.md`, reviewing every active item for template compliance.
-  * Step 2: Move lengthy or no-longer-relevant completed sections into `archive/fix_plan_archive.md` (create if needed) while preserving key metrics and artifact references; update the Index accordingly.
-  * Step 3: Ensure each active item records Owner/Date, First Divergence (or "TBD"), real Attempts History entries, and concise Next Actions; refresh the `**Last Updated:**` header.
-- Lifecycle Notes: Evergreen task — after each cleanup, update Status back to `pending`, downgrade Priority to Medium, and set a “Next review” note for the future cycle; do **not** mark this item `done` so routine maintenance stays visible.
-- Exit Criteria: Plan header timestamp refreshed; active items validated against the template; bulky completed content relocated to `archive/fix_plan_archive.md` with references intact.
-
-## [AT-PARALLEL-006-PYTEST] PyTorch-Only Test Failures (Bragg Position Prediction)
-- Spec/AT: AT-PARALLEL-006 Single Reflection Position (PyTorch self-consistency, not C-parity)
-- Priority: High
->>>>>>> 42554ae6
 - Status: in_progress
 - Owner/Date: 2025-09-30
 - Reproduction:
