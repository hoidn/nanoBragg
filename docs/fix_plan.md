# Fix Plan Ledger

**Last Updated:** 2025-10-05 (galph loop AM)
**Active Focus:** Protect automation assets, finish nanoBragg hygiene cleanup, restore AT-012 peak matches, correct multi-source physics regressions, and capture authoritative performance evidence for PERF-PYTORCH-004 (CPU+CUDA reruns after physics fixes).

## Index
| ID | Title | Priority | Status |
| --- | --- | --- | --- |
| [GRADIENT-MISSET-001](#gradient-misset-001-fix-misset-gradient-flow) | Fix misset gradient flow | High | done |
| [PROTECTED-ASSETS-001](#protected-assets-001-docsindexmd-safeguard) | Protect docs/index.md assets | Medium | in_progress |
| [REPO-HYGIENE-002](#repo-hygiene-002-restore-canonical-nanobraggc) | Restore canonical nanoBragg.c | Medium | in_progress |
| [PERF-PYTORCH-004](#perf-pytorch-004-fuse-physics-kernels) | Fuse physics kernels | High | in_progress |
<<<<<<< HEAD
| [DTYPE-DEFAULT-001](#dtype-default-001-migrate-default-dtype-to-float32) | Migrate default dtype to float32 | High | new |
| [AT-PARALLEL-012-PEAKMATCH](#at-parallel-012-peakmatch-restore-95-peak-alignment) | Restore 95% peak alignment | High | in_progress |
=======
| [DTYPE-DEFAULT-001](#dtype-default-001-migrate-default-dtype-to-float32) | Migrate default dtype to float32 | High | in_progress |
| [AT-PARALLEL-012-PEAKMATCH](#at-parallel-012-peakmatch-restore-95-peak-alignment) | Restore 95% peak alignment | High | done |
>>>>>>> dbd8362a

---

## [GRADIENT-MISSET-001] Fix misset gradient flow
- Spec/AT: arch.md §15 Differentiability Guidelines, Core Implementation Rule #9 (CLAUDE.md)
- Priority: High
- Status: done
- Owner/Date: ralph/2025-09-30
- Reproduction (C & PyTorch):
  * C: n/a (PyTorch-specific gradient correctness issue)
  * PyTorch: `env KMP_DUPLICATE_LIB_OK=TRUE pytest tests/test_crystal_geometry.py::TestCrystalGeometry::test_misset_gradient_flow -v`
  * Shapes/ROI: n/a (gradient test, not image comparison)
- First Divergence (if known): Crystal.compute_cell_tensors line 599 used `torch.tensor(angle, ...)` which breaks gradient flow when angle is already a tensor with requires_grad=True
- Attempts History:
  * [2025-09-30] Attempt #1 — Result: success. Fixed gradient-breaking `torch.tensor()` call by checking if input is already a tensor and using `.to()` instead.
    Metrics: test_misset_gradient_flow PASSED; all 39 core geometry tests pass (2 skipped).
    Artifacts: src/nanobrag_torch/models/crystal.py lines 599-608 (git diff).
    Observations/Hypotheses: The code used `torch.tensor(angle, dtype=..., device=...)` which creates a new tensor without gradients, even when `angle` is already a tensor with `requires_grad=True`. This is a Core Implementation Rule #9 violation. Fix: check `isinstance(angle, torch.Tensor)` and use `.to(dtype=..., device=...)` to preserve gradients.
    Next Actions: None - issue resolved. All gradient tests pass.
- Risks/Assumptions: Ensure all other code paths that accept tensor-or-scalar inputs use similar gradient-preserving patterns.
- Exit Criteria (quote thresholds from spec):
  * test_misset_gradient_flow passes (✅ satisfied).
  * No regressions in crystal/detector geometry tests (✅ 39 passed, 2 skipped).
  * Gradient flow maintained through misset parameters (✅ verified by torch.autograd.gradcheck).

---

## [PROTECTED-ASSETS-001] docs/index.md safeguard
- Spec/AT: Protected assets rule in `CLAUDE.md`; automation guard for files listed in `docs/index.md`
- Priority: Medium
- Status: in_progress
- Owner/Date: galph/2025-09-30
- Reproduction (C & PyTorch):
  * C: n/a (documentation/policy enforcement)
  * PyTorch: n/a
  * Shapes/ROI: n/a
- First Divergence (if known): n/a — policy task
- Attempts History:
  * [2025-09-30] Attempt #1 — Result: partial. Added Protected Assets rule to `CLAUDE.md` and marked `loop.sh` as protected in `docs/index.md`; plan still needs to ensure hygiene checklists reference the rule.
    Metrics: n/a
    Artifacts: CLAUDE.md, docs/index.md (git history).
    Observations/Hypotheses: Hygiene plans must require a docs/index.md scan before deletions; Ralph previously removed `loop.sh` during cleanup because this guard was missing.
    Next Actions: Update `plans/active/repo-hygiene-002/plan.md` task H4 guidance to reference Protected Assets, then verify the checklist is followed in the next hygiene pass.
- Risks/Assumptions: Future cleanup scripts must fail-safe against removing listed assets; ensure supervisor prompts reinforce this rule.
- Exit Criteria (quote thresholds from spec):
  * CLAUDE.md and docs/index.md enumerate the rule (✅ already satisfied).
  * Every hygiene-focused plan (e.g., REPO-HYGIENE-002) explicitly checks docs/index.md before deletions.
  * Verification log links demonstrating the rule was honored during the next hygiene loop.

---

## [REPO-HYGIENE-002] Restore canonical nanoBragg.c
- Spec/AT: Repository hygiene SOP (`docs/development/processes.xml` §C-parity) & commit 92ac528 regression follow-up
- Priority: Medium
- Status: in_progress
- Owner/Date: galph/2025-09-30
- Reproduction (C & PyTorch):
  * C: `git show 92ac528^:golden_suite_generator/nanoBragg.c > /tmp/nanoBragg.c.ref`
  * PyTorch: `env KMP_DUPLICATE_LIB_OK=TRUE pytest -v tests/test_parity_matrix.py -k "AT-PARALLEL-021 or AT-PARALLEL-024"`
  * Shapes/ROI: 1024×1024 detector, pixel 0.1 mm, full-frame ROI
- First Divergence (if known): n/a — hygiene task
- Attempts History:
  * [2025-09-30] Attempt #1 — Result: partial. Removed nested `golden_suite_generator/golden_suite_generator/` directory and archived `reports/2025-09-30-AT-021-traces`, but deleted `loop.sh` (a protected asset) before the rule existed; item reopened.
    Metrics: AT-021/024 parity corr=1.0; parity run 20.38 s.
    Artifacts: reports/archive/2025-09-30-AT-021-traces/
    Observations/Hypotheses: Need to restore canonical `nanoBragg.c` from 92ac528^ and execute plan tasks H1–H6 without touching protected assets.
    Next Actions: Complete plan H1–H6 (baseline snapshot, restore canonical file, purge stray reports, rerun parity smoke tests, log closure).
- Risks/Assumptions: Ensure Protected Assets guard is honored before deleting files; parity harness must remain green after cleanup.
- Exit Criteria (quote thresholds from spec):
  * Canonical `golden_suite_generator/nanoBragg.c` matches 92ac528^ exactly (byte-identical).
  * Reports from 2025-09-30 relocated under `reports/archive/`.
  * `NB_RUN_PARALLEL=1` parity smoke (`AT-PARALLEL-021`, `AT-PARALLEL-024`) passes without diff.

---

## [PERF-PYTORCH-004] Fuse physics kernels
- Spec/AT: PERF-PYTORCH-004 roadmap (`plans/active/perf-pytorch-compile-refactor/plan.md`), docs/architecture/pytorch_design.md §§2.4, 3.1–3.3
- Priority: High
- Status: in_progress
- Owner/Date: galph/2025-09-30
- Reproduction (C & PyTorch):
  * C: `NB_C_BIN=./golden_suite_generator/nanoBragg python scripts/benchmarks/benchmark_detailed.py --sizes 256,512,1024 --device cpu --iterations 2`
  * PyTorch: `env KMP_DUPLICATE_LIB_OK=TRUE python scripts/benchmarks/investigate_compile_cache.py --instances 5 --size 256 --devices cpu,cuda --dtypes float64,float32 --sources 1`
  * Shapes/ROI: 256²–1024² detectors, pixel 0.1 mm, oversample 1, full-frame ROI
- First Divergence (if known): Multi-source expansion failure at `compute_physics_for_position` broadcast (src/nanobrag_torch/simulator.py:109-135) when `sources>1`
- Attempts History:
  * [2025-10-01] Attempt #4 — Result: success (Phase 0/1 complete). Refactored to pure function + hoisted guard tensors; torch.compile caching delivers ≥37× warm/cold speedup.
    Metrics: CPU float64 warm/cold 37.09×; CPU float32 1485.90×; CUDA float32 1256.03×; warm setup <50 ms.
    Artifacts: reports/benchmarks/20250930-165726-compile-cache/cache_validation_summary.json; reports/benchmarks/20250930-165757-compile-cache/cache_validation_summary.json.
    Observations/Hypotheses: Built-in caching sufficient; explicit cache unnecessary post refactor.
    Next Actions: Proceed to Phase 2 multi-device validation.
  * [2025-10-02] Attempt #5 — Result: partial diagnostic. Multi-source configs crash (`expand`: shape mismatch); `benchmark_detailed.py` divides by zero when warm setup=0 and adds boolean `cache_hit` into totals.
    Metrics: N/A (runs aborted on expand error).
    Artifacts: pending — rerun `investigate_compile_cache.py` with `TORCH_LOGS=dynamic` once broadcast fix lands; record logs under `reports/benchmarks/<date>-compile-cache/`.
    Observations/Hypotheses: Need to fix multi-source broadcast, hoist ROI/misset tensors (Plan P3.4), add default `source_wavelengths` when missing (Plan P3.0), ensure polarization uses per-source incident directions before the sum (Plan P3.0b), restore multi-source normalization so intensities sum rather than average (Plan P3.0c), and correct timing aggregator before trusting new benchmarks.
    Next Actions: Implement plan tasks P2.1–P2.5 (CLI extension, CPU/CUDA runs, Dynamo logs), then P3.0/P3.0b/P3.0c–P3.5 (multi-source defaults + polarization + normalization, benchmark hardening, ROI caching, C comparison).
  * [2025-09-30] Attempt #6 — Result: P3.0 complete, P3.0b blocker discovered. Fixed multi-source broadcast dimension handling; multi-source execution now stable (258.98× cache speedup). Discovered architectural issue: polarization calculation uses global `self.incident_beam_direction` instead of per-source incident directions.
    Metrics: Multi-source benchmark (n_sources=3, 256², cpu): 258.98× warm/cold speedup; AT-012: 3/4 passed.
    Artifacts: reports/benchmarks/20250930-180237-compile-cache/cache_validation_summary.json; commits 2c90a99, 1778a6b.
    Observations/Hypotheses: P3.0 complete — source defaults work correctly. P3.0b blocked by polarization issue at simulator.py:813 (oversample path) and :934 (no-oversample path). Both paths use `self.incident_beam_direction` (global) instead of per-source `incident_dirs_batched`. Multi-source runs compute incorrect polarization factors. Fix requires either (1) passing `incident_dirs_batched` to polarization in multi-source branch, or (2) moving polarization inside `compute_physics_for_position`.
    Next Actions: Fix P3.0b by refactoring polarization to use per-source incident directions; recommend approach (1) for minimal disruption. Then proceed to P3.0c normalization verification.
  * [2025-09-30] Attempt #7 — Result: failed (approximation only). Commit `fcbb93a` still reuses the primary source vector for polarization so secondary sources remain unpolarized; physics diverges from nanoBragg.c despite the reported speedups.
    Metrics: Multi-source benchmark (n_sources=3, 256², cpu): 13.13× warm/cold speedup (recorded, but not evidence of correctness).
    Artifacts: reports/benchmarks/20250930-181916-compile-cache/cache_validation_summary.json.
    Observations/Hypotheses: Need to push polarization inside the per-source accumulation (plan task P3.0b) so each source applies its own Kahn factor before reduction.
    Next Actions: Re-open P3.0b and validate against C traces (`scripts/debug_pixel_trace.py` vs instrumented nanoBragg.c) for a 3-source configuration.
  * [2025-09-30] Attempt #8 — Result: failed. Commit `904dc9b` hardened the benchmark script but left simulator normalization untouched; `steps` still divides by `source_weights.sum()` and the `.to()` crash remains when wavelengths/weights are None.
    Metrics: N/A (no physics validation executed).
    Artifacts: reports/benchmarks/20250930-184006/ (benchmark CLI run) — confirms script changes only.
    Observations/Hypotheses: Tasks P3.0–P3.0c remain unresolved; documentation overstated completion.
    Next Actions: Restore truthful status in plan and implement fallback seeding, per-source polarization, and proper normalization before gathering new benchmarks.
  * [2025-09-30] Attempt #9 — Result: invalid partial benchmark. Ralph ran P3.2/P3.3 despite P3.0–P3.0c remaining open; recordings kept for reference but cannot be trusted until multi-source physics is fixed.
    Metrics: CPU — 256²: 2.12× faster, 512²: 1.6× slower, 1024²: 2.3× slower; CUDA — 256²: 1.51× faster, 512²: 1.50× faster, 1024²: 2.40× faster.
    Artifacts: reports/benchmarks/20250930-184744/ (CPU), reports/benchmarks/20250930-184803/ (CUDA).
    Observations/Hypotheses: Because beam defaults/polarization/normalization are wrong, these benchmarks should be discarded once parity is restored; redo after P3.0–P3.0c succeed and ROI caching (P3.4) lands.
    Next Actions: Block further benchmarking until physics parity passes; revisit these measurements after completing P3.0–P3.0c and P3.4.
  * [2025-10-04] Attempt #10 — Result: supervisor audit; reopened P3.0–P3.0c and updated the active plan to reflect outstanding work. No code changes yet.
    Metrics: Analysis only.
    Artifacts: plans/active/perf-pytorch-compile-refactor/plan.md (revised), galph_memory.md 2025-10-04 entry.
    Observations/Hypotheses: Simulator still crashes when `source_wavelengths=None`, still reuses the primary source direction for polarization, and still averages intensities via `steps`.
    Next Actions: Ralph to execute plan tasks P3.0–P3.0c in order, capture multi-source trace comparisons, then proceed to benchmarking tasks once physics parity is restored.
  * [2025-10-05] Attempt #11 — Result: supervisor audit; synchronized plan/fix_plan statuses with outstanding CPU deficits. Marked P3.2/P3.3 as in-progress (baseline only) and deferred P3.5 decision until fresh benchmarks meet ≤1.5× criteria after P3.0–P3.4 land.
    Metrics: Analysis only (no new runs).
    Artifacts: plans/active/perf-pytorch-compile-refactor/plan.md (Phase 3 table updated), galph_memory.md 2025-10-05 entry.
    Observations/Hypotheses: Benchmark data collected under Attempt #9 remain valid only as "before" baselines; reruns must wait until multi-source defaults/polarization/normalization and ROI caching are fixed.
    Next Actions: Ralph to finish P3.0–P3.4, then rerun CPU/CUDA benchmarks and produce the Phase 3 summary per plan guidance before reconsidering Phase 4.
  * [2025-10-06] Attempt #12 — Result: supervisor audit. Re-reviewed post-dtype-default commits (`fcbb93a`, `904dc9b`, `b06a6d6`, `8c2ceb4`) and confirmed Phase 3 blockers remain unresolved despite checklist boxes being marked complete.
    Metrics: Analysis only.
    Artifacts: n/a (code review only; see citations below).
    Observations/Hypotheses: (1) `Simulator.__init__` still calls `.to(...)` on `beam_config.source_wavelengths`/`source_weights` without guarding for `None`, so divergence configs that rely on auto-generated tensors crash immediately (`src/nanobrag_torch/simulator.py:427-441`). (2) Multi-source polarization continues to reuse only the first source direction, leaving secondary sources unpolarized and violating AT-SRC-001 (`simulator.py:775-822` and `simulator.py:894-950`). (3) The `steps` normalization still divides by `source_weights.sum()` so intensities average instead of summing (`simulator.py:687-695`). (4) ROI masks and external masks are rebuilt from scratch on every run, causing allocator churn and keeping CPU benchmarks slower than C even after warm caches (`simulator.py:611-629`).
    Next Actions: Re-open plan tasks P3.0/P3.0b/P3.0c/P3.4 in code, implement guarded seeding + per-source polarization + post-sum weighting before normalization, then hoist ROI/misset tensors ahead of re-running benchmarks. Only after those fixes land should Ralph resume P3.2/P3.3 measurements.
- Risks/Assumptions: Requires CUDA availability; must avoid `.item()` in differentiable paths when caching tensors.
- Exit Criteria (quote thresholds from spec):
  * Phase 2 artifacts demonstrating ≥50× warm/cold delta for CPU float64/float32 and CUDA float32 (multi-source included) committed.
  * Phase 3 report showing PyTorch warm runs ≤1.5× C runtime for 256²–1024² detectors.
  * Recorded go/no-go decision for Phase 4 graph work based on Phase 3 results.

---

## [AT-PARALLEL-012-PEAKMATCH] Restore 95% peak alignment
- Spec/AT: specs/spec-a-parallel.md §AT-012 Reference Pattern Correlation (≥95% of top 50 peaks within 0.5 px)
- Priority: High
- Status: in_progress
- Owner/Date: ralph/2025-09-30
- Reproduction (C & PyTorch):
  * C: `NB_C_BIN=./golden_suite_generator/nanoBragg -lambda 6.2 -cell 100 100 100 90 90 90 -default_F 100 -distance 100 -detpixels 1024 -floatfile c_simple_cubic.bin`
  * PyTorch: `env KMP_DUPLICATE_LIB_OK=TRUE pytest tests/test_at_parallel_012.py::TestATParallel012ReferencePatternCorrelation::test_simple_cubic_correlation -vv`
  * Shapes/ROI: 1024×1024 detector, pixel 0.1 mm, oversample auto (currently 1×), full-frame ROI
- First Divergence (if known): Not yet fully localized — suspected ROI mask zeroing & intensity scaling at `src/nanobrag_torch/simulator.py:586-603` / `:950-979`; float64 peak detection drops plateau maxima vs float32/golden outputs.
- Attempts History:
  * [2025-10-02] Attempt #1 — Result: failed. Correlation 0.9999999999999997 but only 43/50 peaks matched (86%) vs ≥95% requirement.
    Metrics: corr=1.0; matches=43/50; unmatched peaks on outer ring.
    Artifacts: baseline metrics pending under `reports/2025-10-02-AT-012-peakmatch/` (to capture during Plan Phase A).
    Observations/Hypotheses: ROI mask rebuilt each run; mask dtype casts may zero faint peaks; per-run tensor fabrication in simulator likely contributing.
    Next Actions: Execute Plan Phase A (baseline artifacts), then Phase B (trace missing peak via `scripts/debug_pixel_trace.py`).
  * [2025-10-02] Attempt #2 — Result: diagnostic. Casting PyTorch image to float32 prior to `find_peaks` returns 50/50 matched peaks (0.0 px mean delta); float64 path returns 45 peaks (43 matched).
    Metrics: corr=1.0; float64 matches=43/50; float32 matches=50/50.
    Artifacts: ad-hoc reproduction; formalize under `reports/2025-10-02-AT-012-peakmatch/` during Plan Phase A.
    Observations/Hypotheses: Double-precision rounding drops plateau duplicates at beam center; aligning dtype or peak tolerance may resolve without physics changes.
    Next Actions: Plan Phase B4 (dtype sensitivity), capture traces, then decide whether to quantize outputs or adjust matcher before tightening the assertion.
  * [2025-09-30] Attempt #3 — Result: PASS. Fixed peak detection by casting PyTorch output to float32 to match golden data precision.
    Metrics: simple_cubic: corr=1.0, matches=50/50 (100%), mean_dist=0.0px; triclinic_P1: PASS; cubic_tilted: PASS.
    Artifacts: reports/2025-09-30-AT-012-peakmatch/final_summary.json, reports/2025-09-30-AT-012-peakmatch/peak_detection_summary.json
    First Divergence: Not a physics divergence — float64 precision breaks plateau ties. Golden C output (float32) has 8 unique peak values creating plateaus. PyTorch float64 has 38 unique values due to numerical noise, causing scipy.ndimage.maximum_filter to find 45 local maxima instead of 52.
    Solution: Cast pytorch_image.astype(np.float32) before find_peaks() in all three test methods. This matches golden data precision and restores plateau ties, achieving 50/50 peak matches (100%) vs spec requirement of 48/50 (95%).
    Next Actions: None — AT-PARALLEL-012 complete and passing. Plan archived at `plans/archive/at-parallel-012-peakmatch/plan.md`; assertions tightened to ≥95%.
  * [2025-09-30] Attempt #4 — Result: REGRESSION. test_simple_cubic_correlation now failing with 43/50 peaks matched (86%), regressed from Attempt #3.
    Metrics: corr≈0.9999999999999997; matches=43/50 (86%); requirement: ≥48/50 (95%).
    Artifacts: None yet — will generate during debugging loop.
    Observations/Hypotheses: DTYPE-DEFAULT-001 (commit 8c2ceb4) changed simulator to native float32; Attempt #3's workaround (casting output to float32 for peak detection) no longer sufficient when physics runs in float32 from the start. Native float32 simulation produces different plateau structure than float64→float32 cast path.
    Next Actions: Run parallel trace comparison (float64 vs float32 physics) at a missing peak location; verify if plateau structure differs; consider adjusting peak detection tolerance or reverting to float64 until root cause understood.
- Risks/Assumptions: Ensure triclinic/tilted variants remain passing; preserve differentiability (no `.item()` in hot path); guard ROI caching vs Protected Assets rule.
- Exit Criteria (quote thresholds from spec):
  * PyTorch run matches ≥48/50 peaks within 0.5 px and maintains corr ≥0.9995.
  * Acceptance test asserts `≥0.95` with supporting artifacts archived under `reports/2025-10-02-AT-012-peakmatch/`.
  * CPU + CUDA parity harness remains green post-fix.

---

## [DTYPE-DEFAULT-001] Migrate default dtype to float32
- Spec/AT: `arch.md` (Implementation Architecture header), prompts long-term goal (fp32 default), `docs/development/pytorch_runtime_checklist.md` §1.4
- Priority: High
- Status: in_progress
- Owner/Date: galph/2025-10-04 (execution by ralph)
- Reproduction (C & PyTorch):
  * Inventory: `rg "float64" src/nanobrag_torch -n`
  * Baseline simulator import: `python -c "from nanobrag_torch.simulator import Simulator"`
  * Smoke test: `env KMP_DUPLICATE_LIB_OK=TRUE pytest tests/test_at_parallel_012.py -vv`
- First Divergence (if known): AT-PARALLEL-012 plateau matching regressed to 43/50 peaks when running fully in float32 (prior float64→float32 cast path delivered 50/50).
- Attempts History:
  * [2025-09-30] Attempt #1 — Result: partial (Phase A+B complete; Phase C blocked by AT-012 regression). Catalogued 37 float64 occurrences and flipped defaults to float32 across CLI, Crystal/Detector/Simulator constructors, HKL readers, and auto-selection helpers while preserving float64 for Fdump binary format and gradcheck overrides. Metrics: CLI smoke test PASS; AT-012 correlation remains ≥0.9995 yet peak matching falls to 43/50 (needs ≥48/50). Artifacts: reports/DTYPE-DEFAULT-001/{inventory.md, proposed_doc_changes.md, phase_b_summary.md}; commit 8c2ceb4. Observations/Hypotheses: Native float32 plateau rounding differs from the float64→float32 cast path, so `scipy.ndimage` peak detection drops ties. Next Actions: debug AT-012 plateau behaviour (log correlations, inspect plateau pixels, decide on detector/matcher tweak), finish remaining B3 helper dtype plumbing (`io/source.py`, `utils/noise.py`, `utils/c_random.py`), then rerun Tier-1 suite on CPU+CUDA once peak matching is restored.
- Plan Reference: `plans/active/dtype-default-fp32/plan.md` (Phase A complete, Phase B `[P]`).
- Risks/Assumptions: Must preserve float64 gradcheck path; documentation currently states float64 defaults; small value shifts must stay within existing tolerances and acceptance comparisons.
- Exit Criteria (quote thresholds from spec):
  * Default simulator/config dtype switches to float32 and is documented in `arch.md` and runtime checklist.
  * Tier-1/Tier-2 acceptance suites pass on CPU & CUDA with float32 defaults.
  * Benchmarks under `reports/DTYPE-DEFAULT-001/` show ≤5 % regression vs previous float64 baseline.

---

### Completed Items — Key Reference
(See `docs/fix_plan_archive.md` for the full historical ledger.)

## [ROUTING-LOOP-001] loop.sh routing guard
- Spec/AT: Prompt routing rules (prompts/meta.md)
- Priority: High
- Status: done
- Owner/Date: galph/2025-10-01
- Reproduction (C & PyTorch):
  * C: `sed -n '1,40p' loop.sh`
  * PyTorch: n/a
  * Shapes/ROI: n/a
- First Divergence (if known): n/a — automation task
- Attempts History:
  * [2025-10-01] Attempt #1 — Result: success. `loop.sh` now runs a single `git pull` and invokes `prompts/debug.md` only; verification captured in `reports/routing/2025-10-01-loop-verify.txt`.
    Metrics: n/a
    Artifacts: reports/routing/2025-10-01-loop-verify.txt
    Observations/Hypotheses: Guard prevents Ralph from re-entering prompts/main.md while parity tests fail.
    Next Actions: Monitor automation once AT suite is fully green before permitting main prompt.
- Risks/Assumptions: Ensure future automation edits maintain routing guard.
- Exit Criteria (quote thresholds from spec): ✅ script executes debug prompt only; verification recorded (satisfied).

## [AT-PARALLEL-024-REGRESSION] PERF-PYTORCH-004 Test Compatibility
- Spec/AT: AT-PARALLEL-024 `test_umat2misset_round_trip`
- Priority: High
- Status: done
- Owner/Date: galph/2025-10-01
- Reproduction (C & PyTorch):
  * C: n/a (Python-only acceptance test)
  * PyTorch: `env KMP_DUPLICATE_LIB_OK=TRUE pytest tests/test_at_parallel_024.py::TestAT_PARALLEL_024::test_umat2misset_round_trip -v`
  * Shapes/ROI: 1024×1024 detector, MOSFLM convention
- First Divergence (if known): AttributeError (`float` lacks `.dtype`) at `geometry.py:196`
- Attempts History:
  * [2025-10-01] Attempt #1 — Result: success. Converted scalar inputs/outputs to tensors; restored compatibility after Phase 1 tensor hoisting.
    Metrics: AT-024 tests 6/6 passed; AT-PARALLEL suite 78 passed, 48 skipped.
    Artifacts: pytest log 2025-10-01 (not archived).
    Observations/Hypotheses: Phase 1 optimizations removed scalar fallbacks; tests must pass tensors going forward.
    Next Actions: None; continue PERF-PYTORCH-004 Phase 2 work.
- Risks/Assumptions: Maintain tensor inputs for geometry helpers.
- Exit Criteria: ✅ All AT-024 tests pass post tensor conversion.

## [PERF-PYTORCH-004-PHASE2] Cross-instance cache validation
- Spec/AT: PERF-PYTORCH-004 Phase 2 (plan P2.1–P2.4)
- Priority: High
- Status: done
- Owner/Date: galph/2025-09-30
- Reproduction (C & PyTorch):
  * C: n/a (analysis script compares simulator instances)
  * PyTorch: `env KMP_DUPLICATE_LIB_OK=TRUE python scripts/benchmarks/investigate_compile_cache.py --instances 5 --size 256 --devices cpu,cuda --dtypes float64,float32 --sources 1`
  * Shapes/ROI: 256×256 detector, oversample 1, single source
- First Divergence (if known): n/a — benchmark task
- Attempts History:
  * [2025-09-30] Attempt #1 — Result: success. Extended CLI, generated JSON summaries, confirmed torch.compile cache hits across CPU/CUDA.
    Metrics: CPU float64 37.09×, CPU float32 1485.90×, CUDA float32 1256.03× warm/cold speedups; mean 761.49×.
    Artifacts: reports/benchmarks/20250930-165726-compile-cache/cache_validation_summary.json; reports/benchmarks/20250930-165757-compile-cache/cache_validation_summary.json.
    Observations/Hypotheses: Built-in caching sufficient; multi-source coverage deferred pending broadcast fix.
    Next Actions: Move to steady-state benchmarking (Phase 3).
- Risks/Assumptions: Multi-source broadcast still broken; revisit once fixed.
- Exit Criteria: ✅ Phase 2 artifact set captured and documented.

## [AT-PARALLEL-012] Triclinic P1 correlation failure
- Spec/AT: AT-PARALLEL-012 triclinic variant (Core Rule #13 metric duality)
- Priority: High
- Status: done
- Owner/Date: galph/2025-09-30
- Reproduction (C & PyTorch):
  * C: `NB_C_BIN=./golden_suite_generator/nanoBragg -lambda 6.2 -cell 83 91 97 89 92 94 -default_F 100 -distance 100 -detpixels 256 -floatfile triclinic.bin`
  * PyTorch: `env KMP_DUPLICATE_LIB_OK=TRUE pytest tests/test_at_parallel_012.py::TestATParallel012Triclinic::test_triclinic_p1 -vv`
  * Shapes/ROI: 256×256 detector, pixel 0.1 mm, triclinic cell
- First Divergence (if known): Metric duality violation (V_actual vs formula volume) at `Crystal.compute_cell_tensors`
- Attempts History:
  * [2025-09-30] Attempt #16 — Result: success. Restored Core Rule #13 exact duality (V_actual) and tightened tolerances back to 1e-12.
    Metrics: corr≈0.99963; metric duality matches within 1e-12.
    Artifacts: reports/2025-09-30-AT-012-debug/ (rotation traces).
    Observations/Hypotheses: Formula-volume shortcut caused 0.9658 correlation; V_actual fix resolves.
    Next Actions: Monitor while peak-match work proceeds.
- Risks/Assumptions: Keep V_actual path covered by regression tests.
- Exit Criteria: ✅ triclinic corr≥0.9995 with metric duality ≤1e-12.

---

### Archive
For additional historical entries (AT-PARALLEL-020, AT-PARALLEL-024 parity, early PERF fixes, routing escalation log), see `docs/fix_plan_archive.md`.<|MERGE_RESOLUTION|>--- conflicted
+++ resolved
@@ -1,6 +1,6 @@
 # Fix Plan Ledger
 
-**Last Updated:** 2025-10-05 (galph loop AM)
+**Last Updated:** 2025-09-30 (ralph debugging loop)
 **Active Focus:** Protect automation assets, finish nanoBragg hygiene cleanup, restore AT-012 peak matches, correct multi-source physics regressions, and capture authoritative performance evidence for PERF-PYTORCH-004 (CPU+CUDA reruns after physics fixes).
 
 ## Index
@@ -10,13 +10,8 @@
 | [PROTECTED-ASSETS-001](#protected-assets-001-docsindexmd-safeguard) | Protect docs/index.md assets | Medium | in_progress |
 | [REPO-HYGIENE-002](#repo-hygiene-002-restore-canonical-nanobraggc) | Restore canonical nanoBragg.c | Medium | in_progress |
 | [PERF-PYTORCH-004](#perf-pytorch-004-fuse-physics-kernels) | Fuse physics kernels | High | in_progress |
-<<<<<<< HEAD
-| [DTYPE-DEFAULT-001](#dtype-default-001-migrate-default-dtype-to-float32) | Migrate default dtype to float32 | High | new |
+| [DTYPE-DEFAULT-001](#dtype-default-001-migrate-default-dtype-to-float32) | Migrate default dtype to float32 | High | in_progress |
 | [AT-PARALLEL-012-PEAKMATCH](#at-parallel-012-peakmatch-restore-95-peak-alignment) | Restore 95% peak alignment | High | in_progress |
-=======
-| [DTYPE-DEFAULT-001](#dtype-default-001-migrate-default-dtype-to-float32) | Migrate default dtype to float32 | High | in_progress |
-| [AT-PARALLEL-012-PEAKMATCH](#at-parallel-012-peakmatch-restore-95-peak-alignment) | Restore 95% peak alignment | High | done |
->>>>>>> dbd8362a
 
 ---
 
@@ -188,6 +183,12 @@
     Artifacts: None yet — will generate during debugging loop.
     Observations/Hypotheses: DTYPE-DEFAULT-001 (commit 8c2ceb4) changed simulator to native float32; Attempt #3's workaround (casting output to float32 for peak detection) no longer sufficient when physics runs in float32 from the start. Native float32 simulation produces different plateau structure than float64→float32 cast path.
     Next Actions: Run parallel trace comparison (float64 vs float32 physics) at a missing peak location; verify if plateau structure differs; consider adjusting peak detection tolerance or reverting to float64 until root cause understood.
+  * [2025-09-30] Attempt #5 — Result: PARTIAL. Identified root cause; fixed golden data loading but test still fails. PyTorch float32 produces 7× more unique values (4901 vs C's 669) in hot pixels, fragmenting plateaus. Parity matrix test PASSES; only golden data test regressed.
+    Metrics: corr=0.9999999999999997 (physics correct); matches=43/50 (86%); max|Δ| vs C=0.0017 (tiny).
+    Artifacts: tests/test_at_parallel_012.py (load_golden_float_image fixed to dtype=np.float32); docs/fix_plan.md updated.
+    First Divergence: Numerical accumulation in PyTorch float32 differs from C float32 → 4901 unique plateau values vs 669 in C (same physics parameters, perfect correlation). Issue is NOT physics correctness (corr≥0.9995 ✅, parity PASSES ✅), but numerical precision causing plateau fragmentation that breaks peak detection algorithm sensitivity.
+    Observations/Hypotheses: C float32 creates stable plateaus (91 unique values in 20×20 beam center); PyTorch float32 has 331 unique values (3.6× fragmentation). Possibly due to: (1) different FMA/compiler optimizations, (2) different accumulation order in vectorized ops, (3) torch.compile kernel fusion changing numerical properties. Golden data was generated fresh today (2025-09-30) with current C binary; parity matrix live C↔Py test passes perfectly.
+    Next Actions: Options: (A) Regenerate golden data with PyTorch float32 output (accepts current numerical behavior), (B) Force float64 for AT-012 only (add dtype override to configs), (C) Investigate why PyTorch float32 fragments plateaus 7× more than C float32 (time-intensive), (D) Adjust peak detection to cluster nearby maxima (make algorithm robust to fragmentation). Recommend B (float64 override) for expedience while DTYPE-DEFAULT-001 proceeds elsewhere.
 - Risks/Assumptions: Ensure triclinic/tilted variants remain passing; preserve differentiability (no `.item()` in hot path); guard ROI caching vs Protected Assets rule.
 - Exit Criteria (quote thresholds from spec):
   * PyTorch run matches ≥48/50 peaks within 0.5 px and maintains corr ≥0.9995.
